--- conflicted
+++ resolved
@@ -44,11 +44,7 @@
     flake8-test-docs>=1.0
     isort
     mypy
-<<<<<<< HEAD
-    ops-scenario<7
-=======
     ops[testing]
->>>>>>> 24275576
     pep8-naming
     pydocstyle>=2.10
     pylint
@@ -78,11 +74,7 @@
 description = Run unit tests
 deps =
     coverage[toml]
-<<<<<<< HEAD
-    ops-scenario<7
-=======
     ops[testing]
->>>>>>> 24275576
     pytest
     -r{toxinidir}/requirements.txt
 commands =
